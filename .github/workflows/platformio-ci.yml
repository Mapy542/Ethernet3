--- conflicted
+++ resolved
@@ -8,19 +8,12 @@
         strategy:
             matrix:
                 platform: [uno, megaatmega2560]
-<<<<<<< HEAD
-                example: [WebClient, DhcpChatServer, WebServer, HTTPServer]
+                example: [WebClient, DhcpChatServer, WebServer, MulticastReceiver, UDPSendReceiveString, HTTPServer]
                 exclude:
                     # Exclude resource-intensive examples on smaller platforms
                     - platform: uno
                       example: HTTPServer
-=======
-                example: [WebClient, DhcpChatServer, WebServer, MulticastReceiver, UDPSendReceiveString]
-                #exclude:
-                # Exclude resource-intensive examples on smaller platforms
-                #- platform: uno
-                #  example: MultiInstanceDemo
->>>>>>> d98e0419
+
 
         steps:
             - uses: actions/checkout@v4
