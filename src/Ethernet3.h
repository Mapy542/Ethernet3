--- conflicted
+++ resolved
@@ -4,7 +4,7 @@
 /**
  * @file Ethernet3.h
  * @brief Main Ethernet3 library header providing enhanced WIZnet chip support
- * 
+ *
  * modified 12 Aug 2013
  * by Soohwan Kim (suhwan@wiznet.co.kr)
  *
@@ -28,43 +28,40 @@
 class DhcpClass;  // Forward declaration to avoid circular dependency
 class EthernetChip;
 
-<<<<<<< HEAD
 // Forward declarations for backwards compatibility
 class EthernetClient;
 class EthernetServer;
 
-=======
 /**
  * @brief Main Ethernet class providing network connectivity using WIZnet chips
- * 
+ *
  * The EthernetClass provides the primary interface for initializing and managing
  * Ethernet connectivity using WIZnet chips (W5100, W5500, etc.). Unlike the
  * standard Arduino Ethernet library, this implementation uses an abstract chip
  * interface allowing support for multiple chip types and enhanced functionality.
- * 
+ *
  * Key differences from standard Arduino Ethernet library:
  * - Abstract chip interface supporting multiple WIZnet chip types
  * - Enhanced W5500 support with improved performance
  * - Non-singleton design allowing multiple instances
  * - Improved DHCP handling and network configuration
  */
->>>>>>> d98e0419
 class EthernetClass {
    private:
-    EthernetChip* _chip;         ///< Pointer to the Ethernet chip interface
-    IPAddress _dnsServerAddress; ///< DNS server IP address
-    char* _dnsDomainName;        ///< DNS domain name from DHCP
-    char* _hostName;             ///< Host name from DHCP
-    DhcpClass* _dhcp;            ///< DHCP client instance
+    EthernetChip* _chip;          ///< Pointer to the Ethernet chip interface
+    IPAddress _dnsServerAddress;  ///< DNS server IP address
+    char* _dnsDomainName;         ///< DNS domain name from DHCP
+    char* _hostName;              ///< Host name from DHCP
+    DhcpClass* _dhcp;             ///< DHCP client instance
 
    public:
-    uint8_t _state[MAX_SOCK_NUM];      ///< Socket state array
-    uint16_t _server_port[MAX_SOCK_NUM]; ///< Server port array for each socket
+    uint8_t _state[MAX_SOCK_NUM];         ///< Socket state array
+    uint16_t _server_port[MAX_SOCK_NUM];  ///< Server port array for each socket
 
     /**
      * @brief Constructor for EthernetClass
      * @param chip Pointer to EthernetChip implementation (W5500, W5100, etc.)
-     * 
+     *
      * Creates an Ethernet instance using the specified chip interface.
      * The chip pointer must remain valid for the lifetime of this object.
      */
@@ -74,52 +71,52 @@
     /**
      * @brief Initialize Ethernet with WIZ550io module (has built-in MAC address)
      * @return 1 if DHCP configuration succeeded, 0 if failed
-     * 
+     *
      * For WIZ550io modules that have a pre-programmed MAC address. The module
      * will attempt to configure itself using DHCP. This is only available when
      * WIZ550io_WITH_MACADDRESS is defined.
-     * 
+     *
      * @note WIZ550io requires initialization time after reset - refer to datasheet
      */
     int begin(void);
-    
+
     /**
      * @brief Initialize Ethernet with WIZ550io and static IP
      * @param local_ip Static IP address to assign
-     * 
+     *
      * Uses WIZ550io's built-in MAC with static IP configuration.
      * DNS server and gateway are automatically set to x.x.x.1 on the same subnet.
      */
     void begin(IPAddress local_ip);
-    
+
     /**
      * @brief Initialize Ethernet with WIZ550io, static IP and DNS server
      * @param local_ip Static IP address to assign
      * @param dns_server DNS server IP address
-     * 
+     *
      * Uses WIZ550io's built-in MAC with static IP and custom DNS.
      * Gateway is automatically set to x.x.x.1 on the same subnet.
      */
     void begin(IPAddress local_ip, IPAddress dns_server);
-    
+
     /**
      * @brief Initialize Ethernet with WIZ550io, static IP, DNS and gateway
      * @param local_ip Static IP address to assign
      * @param dns_server DNS server IP address
      * @param gateway Gateway IP address
-     * 
+     *
      * Uses WIZ550io's built-in MAC with static network configuration.
      * Subnet mask defaults to 255.255.255.0.
      */
     void begin(IPAddress local_ip, IPAddress dns_server, IPAddress gateway);
-    
+
     /**
      * @brief Initialize Ethernet with WIZ550io and full static configuration
      * @param local_ip Static IP address to assign
-     * @param dns_server DNS server IP address  
+     * @param dns_server DNS server IP address
      * @param gateway Gateway IP address
      * @param subnet Subnet mask
-     * 
+     *
      * Uses WIZ550io's built-in MAC with complete static network configuration.
      */
     void begin(IPAddress local_ip, IPAddress dns_server, IPAddress gateway, IPAddress subnet);
@@ -128,56 +125,56 @@
      * @brief Initialize Ethernet with MAC address using DHCP
      * @param mac_address 6-byte MAC address array
      * @return 1 if DHCP configuration succeeded, 0 if failed
-     * 
+     *
      * Initialize the Ethernet shield with the provided MAC address and obtain
      * network configuration (IP, gateway, subnet, DNS) automatically via DHCP.
      * This is the most common initialization method.
-     * 
+     *
      * @note If DHCP fails, manual configuration with static IP is required
      */
     int begin(uint8_t* mac_address);
-    
+
     /**
      * @brief Initialize Ethernet with MAC and static IP
      * @param mac_address 6-byte MAC address array
      * @param local_ip Static IP address to assign
-     * 
+     *
      * Initialize with static IP configuration. DNS server and gateway
      * are automatically set to x.x.x.1 on the same subnet.
      */
     void begin(uint8_t* mac_address, IPAddress local_ip);
-    
+
     /**
      * @brief Initialize Ethernet with MAC, static IP and DNS server
      * @param mac_address 6-byte MAC address array
      * @param local_ip Static IP address to assign
      * @param dns_server DNS server IP address
-     * 
+     *
      * Initialize with static IP and custom DNS server. Gateway is
      * automatically set to x.x.x.1 on the same subnet.
      */
     void begin(uint8_t* mac_address, IPAddress local_ip, IPAddress dns_server);
-    
+
     /**
      * @brief Initialize Ethernet with MAC, static IP, DNS and gateway
      * @param mac_address 6-byte MAC address array
      * @param local_ip Static IP address to assign
      * @param dns_server DNS server IP address
      * @param gateway Gateway IP address
-     * 
+     *
      * Initialize with static network configuration. Subnet mask defaults
      * to 255.255.255.0.
      */
     void begin(uint8_t* mac_address, IPAddress local_ip, IPAddress dns_server, IPAddress gateway);
-    
+
     /**
      * @brief Initialize Ethernet with complete static configuration
      * @param mac_address 6-byte MAC address array
      * @param local_ip Static IP address to assign
      * @param dns_server DNS server IP address
-     * @param gateway Gateway IP address  
+     * @param gateway Gateway IP address
      * @param subnet Subnet mask
-     * 
+     *
      * Initialize with complete manual network configuration. This provides
      * full control over all network parameters.
      */
@@ -189,11 +186,11 @@
     /**
      * @brief Maintain DHCP lease and handle renewal/rebinding
      * @return DHCP status code (DHCP_CHECK_NONE, DHCP_CHECK_RENEW_OK, etc.)
-     * 
+     *
      * Call this regularly in loop() to maintain DHCP lease. Handles automatic
      * lease renewal and rebinding. Returns status codes indicating any changes
      * to network configuration.
-     * 
+     *
      * @note Only needed when using DHCP initialization
      */
     int maintain();
@@ -203,38 +200,38 @@
      * @return Current IP address assigned to this device
      */
     IPAddress localIP();
-    
+
     /**
      * @brief Get current subnet mask
      * @return Current subnet mask
      */
     IPAddress subnetMask();
-    
+
     /**
      * @brief Get current gateway IP address
      * @return Current gateway IP address
      */
     IPAddress gatewayIP();
-    
+
     /**
      * @brief Get current DNS server IP address
      * @return Current DNS server IP address
      */
     IPAddress dnsServerIP();
-    
+
     /**
      * @brief Get DNS domain name from DHCP
      * @return Pointer to DNS domain name string, or NULL if not available
-     * 
+     *
      * Returns the domain name provided by DHCP server, if available.
      * Only valid after successful DHCP initialization.
      */
     char* dnsDomainName();
-    
+
     /**
      * @brief Get host name from DHCP
      * @return Pointer to host name string, or NULL if not available
-     * 
+     *
      * Returns the host name provided by DHCP server, if available.
      * Only valid after successful DHCP initialization.
      */
@@ -244,9 +241,9 @@
      * @brief Allow EthernetClient to access private members
      */
     friend class EthernetClient;
-    
-    /**
-     * @brief Allow EthernetServer to access private members  
+
+    /**
+     * @brief Allow EthernetServer to access private members
      */
     friend class EthernetServer;
 };
