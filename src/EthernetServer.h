--- conflicted
+++ resolved
@@ -1,7 +1,7 @@
 /**
  * @file EthernetServer.h
  * @brief TCP server implementation for Ethernet3 library
- * 
+ *
  * This file provides the EthernetServer class which implements a TCP server
  * that can listen for incoming connections and accept multiple simultaneous
  * client connections.
@@ -26,17 +26,17 @@
 
 /**
  * @brief TCP server class for accepting incoming network connections
- * 
+ *
  * EthernetServer provides a TCP server implementation that can bind to a
  * specific port and accept incoming client connections. It's compatible with
  * the standard Arduino Server interface while providing enhanced functionality.
- * 
+ *
  * Key features:
  * - Support for multiple simultaneous client connections
  * - Automatic socket management and reuse
  * - Enhanced connection handling and error recovery
  * - Compatible with standard Arduino Server interface
- * 
+ *
  * Unlike the standard Arduino Ethernet library, this implementation:
  * - Uses an abstract chip interface for better hardware abstraction
  * - Provides better socket reuse and connection state management
@@ -50,7 +50,7 @@
 
     /**
      * @brief Accept pending connections on listening sockets
-     * 
+     *
      * Internal function that checks all sockets for incoming connections
      * and transitions them from LISTEN to ESTABLISHED state when clients connect.
      */
@@ -62,58 +62,57 @@
      * @param eth Pointer to EthernetClass instance
      * @param chip Pointer to EthernetChip interface
      * @param port Port number to listen on
-     * 
+     *
      * Creates a server that will listen on the specified port for incoming
      * TCP connections.
      */
     EthernetServer(EthernetClass* eth, EthernetChip* chip, uint16_t port);
-    
-<<<<<<< HEAD
+
 #ifdef ETHERNET_BACKWARDS_COMPATIBILITY
     // Backwards compatibility constructor that uses global instances
     EthernetServer(uint16_t port);
 #endif
-=======
+
     /**
      * @brief Get an available client connection
-     * @return EthernetClient object representing a connected client, or invalid client if none available
-     * 
+     * @return EthernetClient object representing a connected client, or invalid client if none
+     * available
+     *
      * Checks for clients with data available or newly connected clients.
      * Returns an EthernetClient object that can be used to communicate with the client.
      * If no clients are available, returns an invalid client (evaluates to false).
      */
->>>>>>> d98e0419
     EthernetClient available();
-    
+
     /**
      * @brief Start listening for incoming connections
-     * 
+     *
      * Initializes the server to listen for incoming connections on the specified port.
      * Multiple sockets may be allocated to support simultaneous connections.
      */
     virtual void begin();
-    
+
     /**
      * @brief Write a single byte to all connected clients
      * @param byte Byte to write
      * @return Number of bytes written
-     * 
+     *
      * Sends a single byte to all currently connected clients.
      * Useful for broadcasting data to multiple clients simultaneously.
      */
     virtual size_t write(uint8_t byte);
-    
+
     /**
      * @brief Write multiple bytes to all connected clients
      * @param buf Buffer containing data to write
      * @param size Number of bytes to write
      * @return Number of bytes written
-     * 
+     *
      * Sends the specified data to all currently connected clients.
      * Useful for broadcasting data to multiple clients simultaneously.
      */
     virtual size_t write(const uint8_t* buf, size_t size);
-    
+
     /**
      * @brief Inherit write functions from Print class
      */
