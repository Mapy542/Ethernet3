--- conflicted
+++ resolved
@@ -2,7 +2,7 @@
 /**
  * @file EthernetClient.cpp
  * @brief Implementation of TCP client functionality for Ethernet3 library
- * 
+ *
  * This file implements the EthernetClient class providing TCP client
  * capabilities including connection establishment, data transmission,
  * and connection management with enhanced features over the standard
@@ -22,7 +22,7 @@
  * @brief Construct a new EthernetClient without a specific socket
  * @param eth Pointer to EthernetClass instance
  * @param chip Pointer to EthernetChip interface
- * 
+ *
  * Creates a client that will allocate a socket when connect() is called.
  */
 EthernetClient::EthernetClient(EthernetClass* eth, EthernetChip* chip)
@@ -33,30 +33,28 @@
  * @param eth Pointer to EthernetClass instance
  * @param chip Pointer to EthernetChip interface
  * @param sock Socket number to use
- * 
+ *
  * Creates a client using the specified socket. Used internally by EthernetServer.
  */
 EthernetClient::EthernetClient(EthernetClass* eth, EthernetChip* chip, uint8_t sock)
     : _ethernet(eth), _chip(chip), _sock(sock) {}
 
-<<<<<<< HEAD
 #ifdef ETHERNET_BACKWARDS_COMPATIBILITY
 EthernetClient::EthernetClient() : _ethernet(&Ethernet), _chip(&defaultChip), _sock(MAX_SOCK_NUM) {}
 
-EthernetClient::EthernetClient(uint8_t sock) : _ethernet(&Ethernet), _chip(&defaultChip), _sock(sock) {}
+EthernetClient::EthernetClient(uint8_t sock)
+    : _ethernet(&Ethernet), _chip(&defaultChip), _sock(sock) {}
 #endif
 
-=======
 /**
  * @brief Connect to a server using hostname resolution
  * @param host Hostname or domain name
  * @param port Port number to connect to
  * @return 1 if successful, 0 if failed
- * 
+ *
  * Performs DNS resolution to convert hostname to IP address, then
  * establishes a TCP connection. This is a blocking operation.
  */
->>>>>>> d98e0419
 int EthernetClient::connect(const char* host, uint16_t port) {
     // Look up the host first
     int ret = 0;
@@ -77,7 +75,7 @@
  * @param ip IP address to connect to
  * @param port Port number to connect to
  * @return 1 if successful, 0 if failed
- * 
+ *
  * Establishes a TCP connection to the specified IP address and port.
  * The function allocates an available socket, binds to an ephemeral port,
  * and waits for the connection to be established.
@@ -119,7 +117,7 @@
  * @brief Write a single byte to the connection
  * @param b Byte to write
  * @return Number of bytes written (1 if successful, 0 if failed)
- * 
+ *
  * Sends a single byte over the TCP connection.
  */
 size_t EthernetClient::write(uint8_t b) { return write(&b, 1); }
@@ -129,7 +127,7 @@
  * @param buf Buffer containing data to write
  * @param size Number of bytes to write
  * @return Number of bytes written, or 0 if error
- * 
+ *
  * Sends the specified data over the TCP connection. Sets write error
  * flag if the socket is invalid or send operation fails.
  */
@@ -148,7 +146,7 @@
 /**
  * @brief Get number of bytes available for reading
  * @return Number of bytes in receive buffer, or 0 if not connected
- * 
+ *
  * Returns the number of bytes that can be read from the receive buffer
  * without blocking.
  */
@@ -160,7 +158,7 @@
 /**
  * @brief Read a single byte from the connection
  * @return Byte value (0-255) or -1 if no data available
- * 
+ *
  * Reads and removes one byte from the receive buffer.
  */
 int EthernetClient::read() {
@@ -179,7 +177,7 @@
  * @param buf Buffer to store received data
  * @param size Maximum number of bytes to read
  * @return Number of bytes actually read
- * 
+ *
  * Reads up to 'size' bytes from the receive buffer.
  */
 int EthernetClient::read(uint8_t* buf, size_t size) { return recv(_chip, _sock, buf, size); }
@@ -187,7 +185,7 @@
 /**
  * @brief Peek at the next byte without removing it
  * @return Next byte value (0-255) or -1 if no data available
- * 
+ *
  * Returns the next byte in the receive buffer without consuming it.
  * Subsequent calls to read() or peek() will return the same byte.
  */
@@ -201,7 +199,7 @@
 
 /**
  * @brief Flush outgoing data
- * 
+ *
  * Ensures all buffered outgoing data is transmitted. This is a blocking
  * operation that waits until transmission is complete.
  */
@@ -209,7 +207,7 @@
 
 /**
  * @brief Close the connection gracefully
- * 
+ *
  * Attempts to close the TCP connection gracefully by sending a FIN packet.
  * Waits up to 1 second for graceful closure, then forces closure if needed.
  * Releases the socket for reuse.
@@ -234,7 +232,7 @@
 /**
  * @brief Check if the client is connected
  * @return Non-zero if connected, 0 if disconnected
- * 
+ *
  * Returns whether the client has an active connection. Considers the
  * connection active if the socket is established and not in a closing state,
  * or if there's still data available to read.
@@ -250,7 +248,7 @@
 /**
  * @brief Get the raw socket status
  * @return Socket status code from the chip
- * 
+ *
  * Returns the current status of the underlying socket as reported by
  * the Ethernet chip. Useful for detailed connection state analysis.
  */
@@ -262,7 +260,7 @@
 /**
  * @brief Boolean conversion operator
  * @return true if client has a valid socket, false otherwise
- * 
+ *
  * Allows the client to be used in boolean expressions like if(client).
  * Returns true if the client has been assigned a socket.
  */
@@ -272,7 +270,7 @@
  * @brief Equality comparison operator
  * @param rhs EthernetClient to compare with
  * @return true if both clients use the same valid socket
- * 
+ *
  * Compares two clients to determine if they represent the same connection.
  * Both clients must have valid sockets and use the same socket number.
  */
