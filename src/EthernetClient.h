/**
 * @file EthernetClient.h
 * @brief TCP client implementation for Ethernet3 library
 * 
 * This file provides the EthernetClient class which implements a TCP client
 * compatible with the Arduino Client interface. It supports connecting to
 * remote servers, sending and receiving data over TCP connections.
 */

#ifndef ethernetclient_h
#define ethernetclient_h

#include "Client.h"
#include "Dns.h"
#include "Ethernet3.h"
#include "IPAddress.h"
#include "chips/EthernetChip.h"
#include "chips/utility/socket.h"

<<<<<<< HEAD
#ifdef ETHERNET_BACKWARDS_COMPATIBILITY
// Forward declarations for global instances
extern class W5500 defaultChip;
extern class EthernetClass Ethernet;
#endif

=======
/**
 * @brief TCP client class for establishing outbound network connections
 * 
 * EthernetClient provides a TCP client implementation that can connect to
 * remote servers, send data, and receive responses. It's compatible with
 * the standard Arduino Client interface, making it easy to port existing code.
 * 
 * Key features:
 * - DNS resolution support for connecting by hostname
 * - Automatic socket management
 * - Compatible with standard Arduino Client interface
 * - Enhanced error handling and status reporting
 * 
 * Unlike the standard Arduino Ethernet library, this implementation:
 * - Uses an abstract chip interface for better hardware abstraction
 * - Provides enhanced connection status reporting
 * - Supports multiple simultaneous connections more reliably
 */
>>>>>>> d98e0419
class EthernetClient : public Client {
   private:
    EthernetClass *_ethernet;  ///< Pointer to the Ethernet class instance
    EthernetChip *_chip;       ///< Pointer to the Ethernet chip interface
   public:
    /**
     * @brief Construct a new EthernetClient object
     * @param eth Pointer to EthernetClass instance
     * @param chip Pointer to EthernetChip interface
     * 
     * Creates a new client instance that will use the specified Ethernet
     * and chip instances for network operations.
     */
    EthernetClient(EthernetClass *eth, EthernetChip *chip);
    
    /**
     * @brief Construct a new EthernetClient object with specific socket
     * @param eth Pointer to EthernetClass instance
     * @param chip Pointer to EthernetChip interface
     * @param sock Socket number to use for this client
     * 
     * Creates a new client instance using a specific socket number.
     * This is typically used internally by EthernetServer when accepting connections.
     */
    EthernetClient(EthernetClass *eth, EthernetChip *chip, uint8_t sock);
    
#ifdef ETHERNET_BACKWARDS_COMPATIBILITY
    // Backwards compatibility constructors that use global instances
    EthernetClient();
    EthernetClient(uint8_t sock);
#endif

    /**
     * @brief Get connection status
     * @return Socket status code (SnSR_ESTABLISHED, SnSR_CLOSED, etc.)
     * 
     * Returns the current status of the underlying socket. Useful for
     * determining the exact state of the connection.
     */
    uint8_t status();
    
    /**
     * @brief Connect to a server by IP address
     * @param ip IP address of the server to connect to
     * @param port Port number to connect to
     * @return 1 if connection successful, 0 if failed
     * 
     * Establishes a TCP connection to the specified IP address and port.
     * This is a blocking operation that will return once the connection
     * is established or fails.
     */
    virtual int connect(IPAddress ip, uint16_t port);
    
    /**
     * @brief Connect to a server by hostname
     * @param host Hostname or domain name to connect to
     * @param port Port number to connect to
     * @return 1 if connection successful, 0 if failed
     * 
     * Establishes a TCP connection to the specified hostname and port.
     * This function performs DNS resolution to convert the hostname to
     * an IP address before connecting. This is a blocking operation.
     */
    virtual int connect(const char *host, uint16_t port);
    
    /**
     * @brief Write a single byte
     * @param byte Byte to write
     * @return Number of bytes written (1 if successful, 0 if failed)
     * 
     * Sends a single byte over the connection. The data is typically
     * buffered by the chip and may not be sent immediately.
     */
    virtual size_t write(uint8_t byte);
    
    /**
     * @brief Write multiple bytes
     * @param buf Buffer containing data to write
     * @param size Number of bytes to write
     * @return Number of bytes actually written
     * 
     * Sends multiple bytes over the connection. May write fewer bytes
     * than requested if the send buffer is full.
     */
    virtual size_t write(const uint8_t *buf, size_t size);
    
    /**
     * @brief Get number of bytes available for reading
     * @return Number of bytes available in the receive buffer
     * 
     * Returns the number of bytes that can be read immediately without
     * blocking. Returns 0 if no data is available.
     */
    virtual int available();
    
    /**
     * @brief Read a single byte
     * @return Byte value (0-255) or -1 if no data available
     * 
     * Reads and removes one byte from the receive buffer. Returns -1
     * if no data is available.
     */
    virtual int read();
    
    /**
     * @brief Read multiple bytes
     * @param buf Buffer to store received data
     * @param size Maximum number of bytes to read
     * @return Number of bytes actually read
     * 
     * Reads up to 'size' bytes from the receive buffer into the provided
     * buffer. Returns the actual number of bytes read, which may be less
     * than requested.
     */
    virtual int read(uint8_t *buf, size_t size);
    
    /**
     * @brief Peek at the next byte without removing it
     * @return Next byte value (0-255) or -1 if no data available
     * 
     * Returns the next byte in the receive buffer without removing it.
     * Subsequent calls to read() or peek() will return the same byte.
     */
    virtual int peek();
    
    /**
     * @brief Flush outgoing data
     * 
     * Ensures that any buffered outgoing data is sent immediately.
     * This is a blocking operation that waits until all data is transmitted.
     */
    virtual void flush();
    
    /**
     * @brief Close the connection
     * 
     * Closes the TCP connection and releases the socket for reuse.
     * After calling stop(), the client cannot be used until a new
     * connection is established.
     */
    virtual void stop();
    
    /**
     * @brief Check if the client is connected
     * @return Non-zero if connected, 0 if disconnected
     * 
     * Returns whether the client has an active connection to a server.
     * This checks both the socket state and available data.
     */
    virtual uint8_t connected();
    
    /**
     * @brief Boolean conversion operator
     * @return true if connected, false if disconnected
     * 
     * Allows the client to be used in boolean expressions.
     * Returns true if there's an active connection or data available.
     */
    virtual operator bool();
    
    /**
     * @brief Equality comparison operator
     * @param other EthernetClient to compare with
     * @return true if clients use the same socket, false otherwise
     * 
     * Compares two clients to determine if they represent the same connection.
     */
    virtual bool operator==(const EthernetClient &other);
    
    /**
     * @brief Inequality comparison operator
     * @param rhs EthernetClient to compare with
     * @return true if clients use different sockets, false otherwise
     * 
     * Compares two clients to determine if they represent different connections.
     */
    virtual bool operator!=(const EthernetClient &rhs) { return !this->operator==(rhs); };

    /**
     * @brief Allow EthernetServer to access private members
     */
    friend class EthernetServer;

    /**
     * @brief Inherit write functions from Print class
     */
    using Print::write;

   private:
    static uint16_t _srcport; ///< Static source port counter for new connections
    uint8_t _sock;           ///< Socket number used by this client
};

#endif<|MERGE_RESOLUTION|>--- conflicted
+++ resolved
@@ -1,7 +1,7 @@
 /**
  * @file EthernetClient.h
  * @brief TCP client implementation for Ethernet3 library
- * 
+ *
  * This file provides the EthernetClient class which implements a TCP client
  * compatible with the Arduino Client interface. It supports connecting to
  * remote servers, sending and receiving data over TCP connections.
@@ -17,33 +17,30 @@
 #include "chips/EthernetChip.h"
 #include "chips/utility/socket.h"
 
-<<<<<<< HEAD
 #ifdef ETHERNET_BACKWARDS_COMPATIBILITY
 // Forward declarations for global instances
 extern class W5500 defaultChip;
 extern class EthernetClass Ethernet;
 #endif
 
-=======
 /**
  * @brief TCP client class for establishing outbound network connections
- * 
+ *
  * EthernetClient provides a TCP client implementation that can connect to
  * remote servers, send data, and receive responses. It's compatible with
  * the standard Arduino Client interface, making it easy to port existing code.
- * 
+ *
  * Key features:
  * - DNS resolution support for connecting by hostname
  * - Automatic socket management
  * - Compatible with standard Arduino Client interface
  * - Enhanced error handling and status reporting
- * 
+ *
  * Unlike the standard Arduino Ethernet library, this implementation:
  * - Uses an abstract chip interface for better hardware abstraction
  * - Provides enhanced connection status reporting
  * - Supports multiple simultaneous connections more reliably
  */
->>>>>>> d98e0419
 class EthernetClient : public Client {
    private:
     EthernetClass *_ethernet;  ///< Pointer to the Ethernet class instance
@@ -53,23 +50,23 @@
      * @brief Construct a new EthernetClient object
      * @param eth Pointer to EthernetClass instance
      * @param chip Pointer to EthernetChip interface
-     * 
+     *
      * Creates a new client instance that will use the specified Ethernet
      * and chip instances for network operations.
      */
     EthernetClient(EthernetClass *eth, EthernetChip *chip);
-    
+
     /**
      * @brief Construct a new EthernetClient object with specific socket
      * @param eth Pointer to EthernetClass instance
      * @param chip Pointer to EthernetChip interface
      * @param sock Socket number to use for this client
-     * 
+     *
      * Creates a new client instance using a specific socket number.
      * This is typically used internally by EthernetServer when accepting connections.
      */
     EthernetClient(EthernetClass *eth, EthernetChip *chip, uint8_t sock);
-    
+
 #ifdef ETHERNET_BACKWARDS_COMPATIBILITY
     // Backwards compatibility constructors that use global instances
     EthernetClient();
@@ -79,145 +76,145 @@
     /**
      * @brief Get connection status
      * @return Socket status code (SnSR_ESTABLISHED, SnSR_CLOSED, etc.)
-     * 
+     *
      * Returns the current status of the underlying socket. Useful for
      * determining the exact state of the connection.
      */
     uint8_t status();
-    
+
     /**
      * @brief Connect to a server by IP address
      * @param ip IP address of the server to connect to
      * @param port Port number to connect to
      * @return 1 if connection successful, 0 if failed
-     * 
+     *
      * Establishes a TCP connection to the specified IP address and port.
      * This is a blocking operation that will return once the connection
      * is established or fails.
      */
     virtual int connect(IPAddress ip, uint16_t port);
-    
+
     /**
      * @brief Connect to a server by hostname
      * @param host Hostname or domain name to connect to
      * @param port Port number to connect to
      * @return 1 if connection successful, 0 if failed
-     * 
+     *
      * Establishes a TCP connection to the specified hostname and port.
      * This function performs DNS resolution to convert the hostname to
      * an IP address before connecting. This is a blocking operation.
      */
     virtual int connect(const char *host, uint16_t port);
-    
+
     /**
      * @brief Write a single byte
      * @param byte Byte to write
      * @return Number of bytes written (1 if successful, 0 if failed)
-     * 
+     *
      * Sends a single byte over the connection. The data is typically
      * buffered by the chip and may not be sent immediately.
      */
     virtual size_t write(uint8_t byte);
-    
+
     /**
      * @brief Write multiple bytes
      * @param buf Buffer containing data to write
      * @param size Number of bytes to write
      * @return Number of bytes actually written
-     * 
+     *
      * Sends multiple bytes over the connection. May write fewer bytes
      * than requested if the send buffer is full.
      */
     virtual size_t write(const uint8_t *buf, size_t size);
-    
+
     /**
      * @brief Get number of bytes available for reading
      * @return Number of bytes available in the receive buffer
-     * 
+     *
      * Returns the number of bytes that can be read immediately without
      * blocking. Returns 0 if no data is available.
      */
     virtual int available();
-    
+
     /**
      * @brief Read a single byte
      * @return Byte value (0-255) or -1 if no data available
-     * 
+     *
      * Reads and removes one byte from the receive buffer. Returns -1
      * if no data is available.
      */
     virtual int read();
-    
+
     /**
      * @brief Read multiple bytes
      * @param buf Buffer to store received data
      * @param size Maximum number of bytes to read
      * @return Number of bytes actually read
-     * 
+     *
      * Reads up to 'size' bytes from the receive buffer into the provided
      * buffer. Returns the actual number of bytes read, which may be less
      * than requested.
      */
     virtual int read(uint8_t *buf, size_t size);
-    
+
     /**
      * @brief Peek at the next byte without removing it
      * @return Next byte value (0-255) or -1 if no data available
-     * 
+     *
      * Returns the next byte in the receive buffer without removing it.
      * Subsequent calls to read() or peek() will return the same byte.
      */
     virtual int peek();
-    
+
     /**
      * @brief Flush outgoing data
-     * 
+     *
      * Ensures that any buffered outgoing data is sent immediately.
      * This is a blocking operation that waits until all data is transmitted.
      */
     virtual void flush();
-    
+
     /**
      * @brief Close the connection
-     * 
+     *
      * Closes the TCP connection and releases the socket for reuse.
      * After calling stop(), the client cannot be used until a new
      * connection is established.
      */
     virtual void stop();
-    
+
     /**
      * @brief Check if the client is connected
      * @return Non-zero if connected, 0 if disconnected
-     * 
+     *
      * Returns whether the client has an active connection to a server.
      * This checks both the socket state and available data.
      */
     virtual uint8_t connected();
-    
+
     /**
      * @brief Boolean conversion operator
      * @return true if connected, false if disconnected
-     * 
+     *
      * Allows the client to be used in boolean expressions.
      * Returns true if there's an active connection or data available.
      */
     virtual operator bool();
-    
+
     /**
      * @brief Equality comparison operator
      * @param other EthernetClient to compare with
      * @return true if clients use the same socket, false otherwise
-     * 
+     *
      * Compares two clients to determine if they represent the same connection.
      */
     virtual bool operator==(const EthernetClient &other);
-    
+
     /**
      * @brief Inequality comparison operator
      * @param rhs EthernetClient to compare with
      * @return true if clients use different sockets, false otherwise
-     * 
+     *
      * Compares two clients to determine if they represent different connections.
      */
     virtual bool operator!=(const EthernetClient &rhs) { return !this->operator==(rhs); };
@@ -233,8 +230,8 @@
     using Print::write;
 
    private:
-    static uint16_t _srcport; ///< Static source port counter for new connections
-    uint8_t _sock;           ///< Socket number used by this client
+    static uint16_t _srcport;  ///< Static source port counter for new connections
+    uint8_t _sock;             ///< Socket number used by this client
 };
 
 #endif